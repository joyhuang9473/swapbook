--- conflicted
+++ resolved
@@ -4,10 +4,8 @@
 const CustomError = require("./utils/validateError");
 const CustomResponse = require("./utils/validateResponse");
 const { ethers, AbiCoder } = require("ethers");
-<<<<<<< HEAD
-=======
+
 const P2POrderBookABI = require("./abi/P2POrderBookABI");
->>>>>>> 467c1943
 const dalService = require("./dal.service.js");
 
 const router = Router();
@@ -200,11 +198,6 @@
             throw new CustomError("Invalid order side", { side });
         }
 
-<<<<<<< HEAD
-        const quoteSymbol = taskController.token_address_symbol_mapping[quoteAsset];
-        const baseSymbol = taskController.token_address_symbol_mapping[baseAsset];
-
-=======
         // Check if user has enough escrowed funds
         const escrowedAmount = await avsHookContract.escrowedFunds(account, requiredToken);
         
@@ -220,7 +213,6 @@
         const timestamp = Date.now();
 
         const formData = new FormData();
->>>>>>> 467c1943
         formData.append('payload', JSON.stringify({
             account: account,
             price: Number(price),
@@ -283,7 +275,150 @@
         const order = {
             orderId: data.order.orderId,
             account: account,
-<<<<<<< HEAD
+            sqrtPrice: ethers.parseUnits(Math.sqrt(price).toString(), TOKENS[quoteAsset].decimals), // sqrt price used to compare with on-chain prices (e.g. on an AMM)
+            amount: ethers.parseUnits(quantity.toString(), TOKENS[baseAsset].decimals),
+            isBid: side === 'bid',
+            baseAsset: TOKENS[baseAsset].address,
+            quoteAsset: TOKENS[quoteAsset].address,
+            quoteAmount: ethers.parseUnits((price * quantity).toString(), TOKENS[quoteAsset].decimals),
+            isValid: true, // Not sure what this is for (prev: data['order']['isValid'])
+            timestamp: timestamp.toString()
+        };
+
+        // Prepare messageData based on task ID
+        if (data.taskId === 2 || data.taskId === 3) {
+            messageData = ethers.AbiCoder.defaultAbiCoder().encode([orderStructSignature], [order]);
+        } else if (data.taskId === 4) {
+            const nextBestOrder = {
+                orderId: data.nextBest.orderId,
+                account: data.nextBest.account,
+                sqrtPrice: ethers.parseUnits(Math.sqrt(data.nextBest.price).toString(), TOKENS[quoteAsset].decimals),
+                amount: ethers.parseUnits(data.nextBest.quantity.toString(), TOKENS[baseAsset].decimals),
+                isBid: data.nextBest.side === 'bid',
+                baseAsset: TOKENS[baseAsset].address,
+                quoteAsset: TOKENS[quoteAsset].address,
+                quoteAmount: ethers.parseUnits((data.nextBest.price * data.nextBest.quantity).toString(), TOKENS[quoteAsset].decimals),
+                isValid: true, // still not sure what this is for
+                timestamp: timestamp.toString()
+            };
+            
+            messageData = ethers.AbiCoder.defaultAbiCoder().encode([orderStructSignature, orderStructSignature], [order, nextBestOrder]);
+        }
+        // TODO: add check that no other task id was passed in
+
+        // Prepare the proof of task
+        const proofOfTask = `Task_${data.taskId}-Order_${data.order.orderId}-Timestamp_${timestamp}-Signature_${signature}`;
+        
+        // Send the task to the contract
+        const result = await dalService.sendTaskToContract(proofOfTask, messageData, data.taskId);
+
+        if (!result) {
+            throw new CustomError("Error in forwarding task from Performer", {});
+        }
+
+        // Return successful response
+        res.status(200).send(new CustomResponse({
+            ...data,
+            queuePosition: 0, // Currently processing
+            message: `Order submitted successfully${data.taskId > 1 ? " and waiting for on-chain confirmation" : ""}`
+        }));
+
+        // For Task 2-4, we wait for the appropriate event (handled by the event listeners)
+        // The event listeners will call unlockOrderBookAndProcessNextOrder when the event is received
+
+    } catch (error) {
+        console.error('Error processing order:', error);
+        throw error; // Re-throw to be handled by the caller
+    }
+}
+
+// Copied from config.json in Frontend_Service, TODO move to repo base and reference that
+const TOKENS = {
+    "WETH": {
+        "address": "0x138d34d08bc9Ee1f4680f45eCFb8fc8e4b0ca018",
+        "decimals": 18
+    },
+    "USDC": {
+        "address": "0x8b2f38De30098bA09d69bd080A3814F4aE536A22",
+        "decimals": 6
+    }
+}
+
+router.post("/limitOrder", async (req, res) => {
+    try {
+        // Extract order data from request
+        const orderData = {
+            account: req.body.account,
+            price: req.body.price,
+            quantity: req.body.quantity,
+            side: req.body.side,
+            baseAsset: req.body.baseAsset,
+            quoteAsset: req.body.quoteAsset,
+            signature: req.body.signature
+        };
+
+        // TODO: add check that signature corresponds to (price, quantity, side, baseAsset, quoteAsset) signed by account sender
+
+        const timestamp = Date.now(); // Get the current timestamp in milliseconds
+
+        const formData = new FormData();
+
+        const quoteSymbol = taskController.token_address_symbol_mapping[quoteAsset];
+        const baseSymbol = taskController.token_address_symbol_mapping[baseAsset];
+
+        formData.append('payload', JSON.stringify({
+            account: account,
+            price: Number(price),
+            quantity: Number(quantity),
+            side: side,
+            baseAsset: baseAsset,
+            quoteAsset: quoteAsset,
+            timestamp: timestamp
+        }));
+
+        // Send order to order book and get result, one of:
+        // Task 1: Order does not cross spread and is not best price
+        // Task 2: Order does not cross spread but is best price
+        // Task 3: Order crosses spread and partially fills best price
+        // Task 4: Order crosses spread and completely fills best price (params: next best price order on opposite side)
+        // Failure: Order crosses spread and fills more than best price (API call fails)
+        const response = await fetch(`${process.env.ORDERBOOK_SERVICE_ADDRESS}/api/register_order`, {
+            method: 'POST',
+            body: formData
+        });
+        const data = await response.json(); // if it doesn't work try JSON.parse(JSON.stringify(data))
+
+        // Check nothing's failed badly
+        if (!response.ok) {
+            const errorMessage = data.error || data.message || `Failed to create order: HTTP status ${response.status}`;
+            throw new CustomError(errorMessage, data);
+        }
+
+        // Check we haven't failed to enter order into order book (e.g. if incoming order is larger than best order)
+        if (data.status_code == 0) {
+            throw new CustomError(`Failed to create order: ${data.message}`, data);
+        }
+
+        // Check task ID determined is between 1 and 4 inclusive
+        if (data.taskId > 4 || data.taskId < 1) {
+            throw new CustomError(`Invalid task ID returned from Order Book Service: ${data.taskId}`, data);
+        }
+
+        // Check the necessary data is included correctly from the Order Book (only task 4)
+        if (data.taskId == 4 && data.nextBest == undefined) {
+            // Complete order fill, need details of next best order on other side
+            throw new CustomError(`Next best order details required for Complete Order Fill`, data);
+        }
+
+        // Should include order ID for newly inserted order
+        if (data.order.orderId == undefined) {
+            throw new CustomError(`Order ID not included`, data);
+        }
+
+        // Define Order struct to be passed to smart contract
+        const order = {
+            orderId: data.order.orderId,
+            account: account,
             sqrtPrice: ethers.parseUnits(
                 // First calculate sqrt, then format to limited decimal places to avoid overflow
                 Math.sqrt(price).toFixed(TOKENS[quoteSymbol].decimals),
@@ -299,26 +434,32 @@
                 TOKENS[quoteSymbol].decimals
             ),
             isValid: true,
-=======
-            sqrtPrice: ethers.parseUnits(Math.sqrt(price).toString(), TOKENS[quoteAsset].decimals), // sqrt price used to compare with on-chain prices (e.g. on an AMM)
-            amount: ethers.parseUnits(quantity.toString(), TOKENS[baseAsset].decimals),
-            isBid: side === 'bid',
-            baseAsset: TOKENS[baseAsset].address,
-            quoteAsset: TOKENS[quoteAsset].address,
-            quoteAmount: ethers.parseUnits((price * quantity).toString(), TOKENS[quoteAsset].decimals),
-            isValid: true, // Not sure what this is for (prev: data['order']['isValid'])
->>>>>>> 467c1943
             timestamp: timestamp.toString()
-        };
-
-        // Prepare messageData based on task ID
-        if (data.taskId === 2 || data.taskId === 3) {
+        }
+
+        // Proof of Task from Execution Service is compared with Proof of Task from Validation Service later 
+        const proofOfTask = `Task_${data.taskId}-Order_${data.order.orderId}-Timestamp_${timestamp}-Signature_${signature}`;
+        
+        // Format data to send on-chain
+        // In case of task 1, nothing
+        // In case of tasks 2 and 3, order
+        // In case of task 4, order and next best order
+
+        const orderStructSignature = "tuple(uint256 orderId, address account, uint256 sqrtPrice, uint256 amount, bool isBid, address baseAsset, address quoteAsset, uint256 quoteAmount, bool isValid, uint256 timestamp)";
+
+        let messageData;
+
+        if (data.taskId == 1) {
+            // Task 1: need nothing (no-op)
+            messageData = "";
+        } else if (data.taskId == 2 || data.taskId == 3) {
+            // Task 2: need order
             messageData = ethers.AbiCoder.defaultAbiCoder().encode([orderStructSignature], [order]);
-        } else if (data.taskId === 4) {
+        } else {
+            // Task 4: need order and next best
             const nextBestOrder = {
                 orderId: data.nextBest.orderId,
                 account: data.nextBest.account,
-<<<<<<< HEAD
                 sqrtPrice: ethers.parseUnits(Math.sqrt(data.nextBest.price).toString(), TOKENS[quoteSymbol].decimals), // quote asset won't change
                 amount: ethers.parseUnits(data.nextBest.quantity.toString(), TOKENS[baseSymbol].decimals),
                 isBid: data.nextBest.side == 'bid',
@@ -326,94 +467,45 @@
                 quoteAsset: TOKENS[quoteSymbol].address,
                 quoteAmount: ethers.parseUnits((data.nextBest.price * data.nextBest.quantity).toString(), TOKENS[quoteSymbol].decimals),
                 isValid: true, // Not sure what this is for (prev: data['order']['isValid'])
-=======
-                sqrtPrice: ethers.parseUnits(Math.sqrt(data.nextBest.price).toString(), TOKENS[quoteAsset].decimals),
-                amount: ethers.parseUnits(data.nextBest.quantity.toString(), TOKENS[baseAsset].decimals),
-                isBid: data.nextBest.side === 'bid',
-                baseAsset: TOKENS[baseAsset].address,
-                quoteAsset: TOKENS[quoteAsset].address,
-                quoteAmount: ethers.parseUnits((data.nextBest.price * data.nextBest.quantity).toString(), TOKENS[quoteAsset].decimals),
-                isValid: true, // still not sure what this is for
->>>>>>> 467c1943
                 timestamp: timestamp.toString()
             };
 
             messageData = ethers.AbiCoder.defaultAbiCoder().encode([orderStructSignature, orderStructSignature], [order, nextBestOrder]);
         }
-<<<<<<< HEAD
 
         // Function to pass task onto next step (validation service then chain)
-=======
-        // TODO: add check that no other task id was passed in
-
-        // Prepare the proof of task
-        const proofOfTask = `Task_${data.taskId}-Order_${data.order.orderId}-Timestamp_${timestamp}-Signature_${signature}`;
-        
-        // Send the task to the contract
->>>>>>> 467c1943
         const result = await dalService.sendTaskToContract(proofOfTask, messageData, data.taskId);
 
-        if (!result) {
-            throw new CustomError("Error in forwarding task from Performer", {});
-        }
-
-        // Return successful response
-        res.status(200).send(new CustomResponse({
-            ...data,
-            queuePosition: 0, // Currently processing
-            message: `Order submitted successfully${data.taskId > 1 ? " and waiting for on-chain confirmation" : ""}`
-        }));
-
-        // For Task 2-4, we wait for the appropriate event (handled by the event listeners)
-        // The event listeners will call unlockOrderBookAndProcessNextOrder when the event is received
-
-    } catch (error) {
-        console.error('Error processing order:', error);
-        throw error; // Re-throw to be handled by the caller
-    }
-}
-
-// Copied from config.json in Frontend_Service, TODO move to repo base and reference that
-const TOKENS = {
-    "WETH": {
-        "address": "0x138d34d08bc9Ee1f4680f45eCFb8fc8e4b0ca018",
-        "decimals": 18
-    },
-    "USDC": {
-        "address": "0x8b2f38De30098bA09d69bd080A3814F4aE536A22",
-        "decimals": 6
-    }
-}
-
-router.post("/limitOrder", async (req, res) => {
-    try {
-        // Extract order data from request
-        const orderData = {
-            account: req.body.account,
-            price: req.body.price,
-            quantity: req.body.quantity,
-            side: req.body.side,
-            baseAsset: req.body.baseAsset,
-            quoteAsset: req.body.quoteAsset,
-            signature: req.body.signature
-        };
-
-        // Check if order book is locked
-        if (isOrderBookLocked) {
-            // Add order to queue
-            orderQueue.push({ orderData, res });
-            
-            // Respond with queued status
-            return res.status(202).send(new CustomResponse({
-                message: "Order queued for processing",
-                queuePosition: orderQueue.length,
-                estimatedWaitTime: `~${orderQueue.length * 15} seconds` // Rough estimate
-            }));
-        }
-
-        // Process the order if order book is not locked
-        await processOrder(orderData, res);
-        
+        if (result) {
+            return res.status(200).send(new CustomResponse(data));
+        } else {
+            return res.status(500).send(new CustomError("Error in forwarding task from Performer", {}));
+        }
+
+        // check if the order is filled
+        // if (data['order']['trades'] && data['order']['trades'].length > 0) {
+        //     var fillOrderData = JSON.parse(JSON.stringify(data)); // Create a deep copy
+
+        //     for (const trade of fillOrderData['order']['trades']) {
+        //         // trade: {'timestamp': 2, 'price': 50000.0, 'quantity': 1.0, 'time': 2, 'party1': ['0x1234567890123456789012345678901234567891', 'ask', 1, None], 'party2': ['0x1234567890123456789012345678901234567890', 'bid', None, None]}
+        //         // party: [trade_id, side, head_order.order_id, new_book_quantity]
+        //         fillOrderData['order']['quantity'] = trade['quantity'];
+
+
+        //         // MAY FAIL HERE: just do one part for now
+        //         result |= await taskController.sendFillOrderTask(fillOrderData);
+
+        //         if (!result) {
+        //             return res.status(500).send(new CustomError("sendFillOrderTask went wrong", {}));
+        //         }
+        //     }
+
+        //     // update the best price
+        //     // MAY FAIL HERE: just do one part for now
+        //     const opposite_side = side === 'bid' ? 'ask' : 'bid';
+        //     const _data = await taskController.getBestOrder(baseAsset, quoteAsset, opposite_side);
+        //     result |= await taskController.sendUpdateBestPriceTask(_data);
+        // }
     } catch (error) {
         console.error('Error handling limit order:', error);
         
